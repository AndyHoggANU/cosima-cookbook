--- conflicted
+++ resolved
@@ -5,9 +5,9 @@
     """
     Plot zonally averaged wind stress.
     """
-    
+
     plt.figure(figsize=(12,6))
-    
+
     for expt in expts:
         mean_tau_x = cc.diagnostics.mean_tau_x(expt)
         plt.plot(mean_tau_x, mean_tau_x.yu_ocean,
@@ -19,30 +19,24 @@
     plt.ylabel('Latitude ($^\circ$N)')
     plt.xlabel('Stress (N m$^{-2}$)')
     plt.legend(loc='upper right',fontsize=10)
-    
+
 def annual_scalar(expts=[], variable='', ax=None):
 
     print("Calculating...", end='')
-    
+
     if not isinstance(expts, list):
         expts = [expts]
-        
+
     for expt in expts:
         annual_average = cc.diagnostics.annual_scalar(expt, variable)
         annual_average.plot(label=expt, ax=ax)
 
-<<<<<<< HEAD
     if ax is None:
         ax = plt.gca()
-        
+
     ax.set_title(annual_average.long_name)
     ax.set_ylabel(annual_average.name + ' ({})'.format(annual_average.units))
     ax.legend()
-    print('done.')
-=======
-    plt.title(annual_average.long_name)
-    plt.ylabel(annual_average.name + ' ({})'.format(annual_average.units))
-    plt.legend()
     print('done.')
 
 def drake_passage(expts=[]):
@@ -50,17 +44,15 @@
     Plot Drake Passage transport.
     """
     print("Calculating...", end='')
-    
+
     plt.figure(figsize=(12,6))
-    
+
     for expt in expts:
         transport = cc.diagnostics.drake_passage(expt)
         transport.plot(label=expt)
-    
+
     plt.title('Drake Passage Transport')
     plt.xlabel('Time')
     plt.ylabel('Transport (Sv)')
     plt.legend(fontsize=10)
-    print('done.')
-    
->>>>>>> f5c5195c
+    print('done.')